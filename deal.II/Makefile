--- conflicted
+++ resolved
@@ -6,25 +6,10 @@
 
 indent:
 	@echo "============ Indenting all files"
-<<<<<<< HEAD
-	astyle --options=contrib/utilities/astyle.rc $(style-h-files) $(style-cc-files) $(style-examples)
-=======
 	@for f in  $(style-h-files) $(style-cc-files) $(style-examples) ;\
 	do\
 	  echo $$f ;\
 	  astyle --options=common/astyle.rc $$f ;\
 	done
 
-.PHONY: indent	
-
-
-.PHONY: all \
-        online-doc doc printable-doc tex-doc contrib \
-        clean clean-contrib clean-base clean-lac clean-dealII \
-	clean-doc clean-examples clean-lib clean-tests clean-common-scripts \
-	distclean \
-	build-test build-test-do \
-	TAGS TODO
->>>>>>> c7da5772
-
-.PHONY: indent+.PHONY: indent
