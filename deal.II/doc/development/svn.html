--- conflicted
+++ resolved
@@ -72,24 +72,10 @@
 	  This command assumes you are in the top level directory, the one
 	  containing <tt>deal.II</tt> and <tt>tests</tt>
 
-<<<<<<< HEAD
-    <li> After some development of the branch, if you want to merge changes
-    that have been made on mainline in the meantime, you can use this command:
-      <pre>
-
-	svn merge ^/trunk
-      </pre>
-      This command will only run if you have no local changes in your working
-      directory for the branch, and will modify all of your files by merging
-      the changes made on mainline. If there are no conflicts that need to be
-      resolved, you can simply commit the result.
-  </ol>
-</body>
-</html>
-=======
 	<li> After some development of the branch, if you want to merge changes
 	  that have been made on mainline in the meantime, you can use this command:
 	  <pre>
+
 	    svn merge ^/trunk
 	  </pre>
 	  This command will only run if you have no local changes in your working
@@ -99,5 +85,4 @@
       </ol>
     </p>
   </body>
-</html>
->>>>>>> 32b4ed17
+</html>